--- conflicted
+++ resolved
@@ -17,13 +17,8 @@
 
         # Add engine elements
         self.add_subsystem('fc', pyc.FlightConditions(use_WAR=True,
-<<<<<<< HEAD
-                                                      elements=pyc.CEA_WET_AIR_COMPOSITION)) 
+                                                      composition=pyc.CEA_WET_AIR_COMPOSITION)) 
                                                       # CEA_WET_AIR_COMPOSITION contains standard dry air compounds as well as H2O
-=======
-                                                      composition=pyc.WET_AIR_ELEMENTS)) 
-                                                      # WET_AIR_ELEMENTS contains standard dry air compounds as well as H2O
->>>>>>> e63a0763
 
         self.add_subsystem('inlet', pyc.Inlet())
         self.add_subsystem('comp', pyc.Compressor(map_data=pyc.AXI5),
