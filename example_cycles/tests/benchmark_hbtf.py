import numpy as np
import unittest
import os

import openmdao.api as om
import pycycle.api as pyc
from openmdao.utils.assert_utils import assert_near_equal

from example_cycles.high_bypass_turbofan import MPhbtf


class HBTFTestCase(unittest.TestCase):

    def setUp(self):

        self.prob = om.Problem()

        self.prob.model = mp_hbtf = MPhbtf()
        self.prob.setup()

        #Define the design point
        self.prob.set_val('DESIGN.fan.PR', 1.685)
        self.prob.set_val('DESIGN.fan.eff', 0.8948)
        self.prob.set_val('DESIGN.lpc.PR', 1.935)
        self.prob.set_val('DESIGN.lpc.eff', 0.9243)
        self.prob.set_val('DESIGN.hpc.PR', 9.369),
        self.prob.set_val('DESIGN.hpc.eff', 0.8707),
        self.prob.set_val('DESIGN.hpt.eff', 0.8888),
        self.prob.set_val('DESIGN.lpt.eff', 0.8996),
        self.prob.set_val('DESIGN.fc.alt', 35000., units='ft')
        self.prob.set_val('DESIGN.fc.MN', 0.8)
        self.prob.set_val('DESIGN.balance.rhs:FAR', 2857, units='degR')
        self.prob.set_val('DESIGN.balance.rhs:W', 5500.0, units='lbf') 

        # Set initial guesses for balances
        self.prob['DESIGN.balance.FAR'] = 0.025
        self.prob['DESIGN.balance.W'] = 316.0
        self.prob['DESIGN.balance.lpt_PR'] = 4.4
        self.prob['DESIGN.balance.hpt_PR'] = 3.6
        self.prob['DESIGN.fc.balance.Pt'] = 5.2
        self.prob['DESIGN.fc.balance.Tt'] = 440.0   

        W_guesses = [300, 300, 700, 700]
        for i, pt in enumerate(mp_hbtf.od_pts):
            self.prob[pt+'.balance.FAR'] = 0.02467
            self.prob[pt+'.balance.W'] = W_guesses[i]
            self.prob[pt+'.balance.BPR'] = 5.105
            self.prob[pt+'.balance.lp_Nmech'] = 5000 
            self.prob[pt+'.balance.hp_Nmech'] = 15000 
            self.prob[pt+'.hpt.PR'] = 3.
            self.prob[pt+'.lpt.PR'] = 4.
            self.prob[pt+'.fan.map.RlineMap'] = 2.0
            self.prob[pt+'.lpc.map.RlineMap'] = 2.0
            self.prob[pt+'.hpc.map.RlineMap'] = 2.0

    def benchmark_case1(self):
        np.seterr(divide='raise')

        
        self.prob.set_solver_print(level=-1)
        self.prob.set_solver_print(level=2, depth=1)
        self.prob.run_model()
        tol = 1e-5
        print()

        reg_data = 321.25763
        pyc = self.prob['DESIGN.inlet.Fl_O:stat:W'][0]
        print('W:', reg_data, pyc)
        assert_near_equal(pyc, reg_data, tol)

        reg_data = 30.094
        pyc = self.prob['DESIGN.perf.OPR'][0]
        print('OPR:', reg_data, pyc)
        assert_near_equal(pyc, reg_data, tol)

        reg_data = 0.0249086
        pyc = self.prob['DESIGN.balance.FAR'][0]
        print('FAR:', reg_data, pyc)
        assert_near_equal(pyc, reg_data, tol)

        reg_data = 3.6228
        pyc = self.prob['DESIGN.balance.hpt_PR'][0]
        print('HPT PR:', reg_data, pyc)
        assert_near_equal(pyc, reg_data, tol)

        reg_data = 4.368916
        pyc = self.prob['DESIGN.balance.lpt_PR'][0]
        print('LPT PR:', reg_data, pyc)
        assert_near_equal(pyc, reg_data, tol)

        reg_data = 13274.4
        pyc = self.prob['DESIGN.perf.Fg'][0]
        print('Fg:', reg_data, pyc)
        assert_near_equal(pyc, reg_data, tol)

        reg_data = 0.631018707
        pyc = self.prob['DESIGN.perf.TSFC'][0]
        print('TSFC:', reg_data, pyc)
        assert_near_equal(pyc, reg_data, tol)

        reg_data = 1276.48
        pyc = self.prob['DESIGN.bld3.Fl_O:tot:T'][0]
        print('Tt3:', reg_data, pyc)
        assert_near_equal(pyc, reg_data, tol)

<<<<<<< HEAD
        reg_data = 321.251
=======
        reg_data = 321.25763
>>>>>>> 3f328bda
        pyc = self.prob['OD0.inlet.Fl_O:stat:W'][0]
        print('W:', reg_data, pyc)
        assert_near_equal(pyc, reg_data, tol)

        reg_data = 30.094
        pyc = self.prob['OD0.perf.OPR'][0]
        print('OPR:', reg_data, pyc)
        assert_near_equal(pyc, reg_data, tol)

<<<<<<< HEAD
        reg_data = 0.02491
=======
        reg_data = 0.0249086
>>>>>>> 3f328bda
        pyc = self.prob['OD0.balance.FAR'][0]
        print('FAR:', reg_data, pyc)
        assert_near_equal(pyc, reg_data, tol)

        reg_data = 14705.7
        pyc = self.prob['OD0.balance.hp_Nmech'][0]
        print('HPT Nmech:', reg_data, pyc)
        assert_near_equal(pyc, reg_data, tol)

        reg_data = 4666.1
        pyc = self.prob['OD0.balance.lp_Nmech'][0]
        print('LPT Nmech:', reg_data, pyc)
        assert_near_equal(pyc, reg_data, tol)

        reg_data = 13274.4
        pyc = self.prob['OD0.perf.Fg'][0]
        print('Fg:', reg_data, pyc)
        assert_near_equal(pyc, reg_data, tol)

<<<<<<< HEAD
        reg_data = 0.63101
=======
        reg_data = 0.631018706
>>>>>>> 3f328bda
        pyc = self.prob['OD0.perf.TSFC'][0]
        print('TSFC:', reg_data, pyc)
        assert_near_equal(pyc, reg_data, tol)

        reg_data = 1276.48
        pyc = self.prob['OD0.bld3.Fl_O:tot:T'][0]
        print('Tt3:', reg_data, pyc)
        assert_near_equal(pyc, reg_data, tol)

        reg_data = 5.105
        pyc = self.prob['OD0.balance.BPR'][0]
        print('BPR:', reg_data, pyc)
        assert_near_equal(pyc, reg_data, tol)


<<<<<<< HEAD
        reg_data = 327.265
=======
        reg_data = 327.2713
>>>>>>> 3f328bda
        pyc = self.prob['OD1.inlet.Fl_O:stat:W'][0]
        print('W:', reg_data, pyc)
        assert_near_equal(pyc, reg_data, tol)

<<<<<<< HEAD
        reg_data = 32.415
=======
        reg_data = 32.41462
>>>>>>> 3f328bda
        pyc = self.prob['OD1.perf.OPR'][0]
        print('OPR:', reg_data, pyc)
        assert_near_equal(pyc, reg_data, tol)

<<<<<<< HEAD
        reg_data = 0.02616
=======
        reg_data = 0.02615817
>>>>>>> 3f328bda
        pyc = self.prob['OD1.balance.FAR'][0]
        print('FAR:', reg_data, pyc)
        assert_near_equal(pyc, reg_data, tol)

        reg_data = 14952.3
        pyc = self.prob['OD1.balance.hp_Nmech'][0]
        print('HPT Nmech:', reg_data, pyc)
        assert_near_equal(pyc, reg_data, tol)

<<<<<<< HEAD
        reg_data = 4933.4
=======
        reg_data = 4933.5037
>>>>>>> 3f328bda
        pyc = self.prob['OD1.balance.lp_Nmech'][0]
        print('LPT Nmech:', reg_data, pyc)
        assert_near_equal(pyc, reg_data, tol)

<<<<<<< HEAD
        reg_data = 13889.9
=======
        reg_data = 13890.0598
>>>>>>> 3f328bda
        pyc = self.prob['OD1.perf.Fg'][0]
        print('Fg:', reg_data, pyc)
        assert_near_equal(pyc, reg_data, tol)

<<<<<<< HEAD
        reg_data = 0.64539
=======
        reg_data = 0.6453853
>>>>>>> 3f328bda
        pyc = self.prob['OD1.perf.TSFC'][0]
        print('TSFC:', reg_data, pyc)
        assert_near_equal(pyc, reg_data, tol)

        reg_data = 1317.31
        pyc = self.prob['OD1.bld3.Fl_O:tot:T'][0]
        print('Tt3:', reg_data, pyc)
        assert_near_equal(pyc, reg_data, tol)

<<<<<<< HEAD
        reg_data = 4.898
=======
        reg_data = 4.898435
>>>>>>> 3f328bda
        pyc = self.prob['OD1.balance.BPR'][0]
        print('BPR:', reg_data, pyc)
        assert_near_equal(pyc, reg_data, tol)

<<<<<<< HEAD
        reg_data = 825.049
=======
        reg_data = 825.0649
>>>>>>> 3f328bda
        pyc = self.prob['OD2.inlet.Fl_O:stat:W'][0]
        print('W:', reg_data, pyc)
        assert_near_equal(pyc, reg_data, tol)

<<<<<<< HEAD
        reg_data = 28.998
=======
        reg_data = 28.998212
>>>>>>> 3f328bda
        pyc = self.prob['OD2.perf.OPR'][0]
        print('OPR:', reg_data, pyc)
        assert_near_equal(pyc, reg_data, tol)

<<<<<<< HEAD
        reg_data = 0.02975
=======
        reg_data = 0.0297531
>>>>>>> 3f328bda
        pyc = self.prob['OD2.balance.FAR'][0]
        print('FAR:', reg_data, pyc)
        assert_near_equal(pyc, reg_data, tol)

        reg_data = 16222.1
        pyc = self.prob['OD2.balance.hp_Nmech'][0]
        print('HPT Nmech:', reg_data, pyc)
        assert_near_equal(pyc, reg_data, tol)

<<<<<<< HEAD
        reg_data = 5050
=======
        reg_data = 5050.0624
>>>>>>> 3f328bda
        pyc = self.prob['OD2.balance.lp_Nmech'][0]
        print('LPT Nmech:', reg_data, pyc)
        assert_near_equal(pyc, reg_data, tol)

<<<<<<< HEAD
        reg_data = 29930.8
=======
        reg_data = 29930.9196
>>>>>>> 3f328bda
        pyc = self.prob['OD2.perf.Fg'][0]
        print('Fg:', reg_data, pyc)
        assert_near_equal(pyc, reg_data, tol)

<<<<<<< HEAD
        reg_data = 0.47488
=======
        reg_data = 0.4748756
>>>>>>> 3f328bda
        pyc = self.prob['OD2.perf.TSFC'][0]
        print('TSFC:', reg_data, pyc)
        assert_near_equal(pyc, reg_data, tol)

        reg_data = 1536.94
        pyc = self.prob['OD2.bld3.Fl_O:tot:T'][0]
        print('Tt3:', reg_data, pyc)
        assert_near_equal(pyc, reg_data, tol)

<<<<<<< HEAD
        reg_data = 5.243
=======
        reg_data = 5.2427278
>>>>>>> 3f328bda
        pyc = self.prob['OD2.balance.BPR'][0]
        print('BPR:', reg_data, pyc)
        assert_near_equal(pyc, reg_data, tol)

<<<<<<< HEAD
        reg_data = 786.741
=======
        reg_data = 786.75457
>>>>>>> 3f328bda
        pyc = self.prob['OD3.inlet.Fl_O:stat:W'][0]
        print('W:', reg_data, pyc)
        assert_near_equal(pyc, reg_data, tol)

<<<<<<< HEAD
        reg_data = 28.418
=======
        reg_data = 28.41786
>>>>>>> 3f328bda
        pyc = self.prob['OD3.perf.OPR'][0]
        print('OPR:', reg_data, pyc)
        assert_near_equal(pyc, reg_data, tol)

<<<<<<< HEAD
        reg_data = 0.02912
=======
        reg_data = 0.02912133
>>>>>>> 3f328bda
        pyc = self.prob['OD3.balance.FAR'][0]
        print('FAR:', reg_data, pyc)
        assert_near_equal(pyc, reg_data, tol)

        reg_data = 16065.1
        pyc = self.prob['OD3.balance.hp_Nmech'][0]
        print('HPT Nmech:', reg_data, pyc)
        assert_near_equal(pyc, reg_data, tol)

<<<<<<< HEAD
        reg_data = 4949.1
=======
        reg_data = 4949.15079
>>>>>>> 3f328bda
        pyc = self.prob['OD3.balance.lp_Nmech'][0]
        print('LPT Nmech:', reg_data, pyc)
        assert_near_equal(pyc, reg_data, tol)

<<<<<<< HEAD
        reg_data = 27113.3
=======
        reg_data = 27113.2800
>>>>>>> 3f328bda
        pyc = self.prob['OD3.perf.Fg'][0]
        print('Fg:', reg_data, pyc)
        assert_near_equal(pyc, reg_data, tol)

<<<<<<< HEAD
        reg_data = 0.36662
=======
        reg_data = 0.36661346
>>>>>>> 3f328bda
        pyc = self.prob['OD3.perf.TSFC'][0]
        print('TSFC:', reg_data, pyc)
        assert_near_equal(pyc, reg_data, tol)

        reg_data = 1509.41
        pyc = self.prob['OD3.bld3.Fl_O:tot:T'][0]
        print('Tt3:', reg_data, pyc)
        assert_near_equal(pyc, reg_data, tol)

<<<<<<< HEAD
        reg_data = 5.282
=======
        reg_data = 5.2825144
>>>>>>> 3f328bda
        pyc = self.prob['OD3.balance.BPR'][0]
        print('BPR:', reg_data, pyc)
        assert_near_equal(pyc, reg_data, tol)


if __name__ == "__main__":
    unittest.main()<|MERGE_RESOLUTION|>--- conflicted
+++ resolved
@@ -103,11 +103,7 @@
         print('Tt3:', reg_data, pyc)
         assert_near_equal(pyc, reg_data, tol)
 
-<<<<<<< HEAD
-        reg_data = 321.251
-=======
         reg_data = 321.25763
->>>>>>> 3f328bda
         pyc = self.prob['OD0.inlet.Fl_O:stat:W'][0]
         print('W:', reg_data, pyc)
         assert_near_equal(pyc, reg_data, tol)
@@ -117,11 +113,7 @@
         print('OPR:', reg_data, pyc)
         assert_near_equal(pyc, reg_data, tol)
 
-<<<<<<< HEAD
-        reg_data = 0.02491
-=======
         reg_data = 0.0249086
->>>>>>> 3f328bda
         pyc = self.prob['OD0.balance.FAR'][0]
         print('FAR:', reg_data, pyc)
         assert_near_equal(pyc, reg_data, tol)
@@ -141,11 +133,7 @@
         print('Fg:', reg_data, pyc)
         assert_near_equal(pyc, reg_data, tol)
 
-<<<<<<< HEAD
-        reg_data = 0.63101
-=======
         reg_data = 0.631018706
->>>>>>> 3f328bda
         pyc = self.prob['OD0.perf.TSFC'][0]
         print('TSFC:', reg_data, pyc)
         assert_near_equal(pyc, reg_data, tol)
@@ -160,30 +148,17 @@
         print('BPR:', reg_data, pyc)
         assert_near_equal(pyc, reg_data, tol)
 
-
-<<<<<<< HEAD
-        reg_data = 327.265
-=======
         reg_data = 327.2713
->>>>>>> 3f328bda
         pyc = self.prob['OD1.inlet.Fl_O:stat:W'][0]
         print('W:', reg_data, pyc)
         assert_near_equal(pyc, reg_data, tol)
 
-<<<<<<< HEAD
-        reg_data = 32.415
-=======
         reg_data = 32.41462
->>>>>>> 3f328bda
         pyc = self.prob['OD1.perf.OPR'][0]
         print('OPR:', reg_data, pyc)
         assert_near_equal(pyc, reg_data, tol)
 
-<<<<<<< HEAD
-        reg_data = 0.02616
-=======
         reg_data = 0.02615817
->>>>>>> 3f328bda
         pyc = self.prob['OD1.balance.FAR'][0]
         print('FAR:', reg_data, pyc)
         assert_near_equal(pyc, reg_data, tol)
@@ -193,29 +168,17 @@
         print('HPT Nmech:', reg_data, pyc)
         assert_near_equal(pyc, reg_data, tol)
 
-<<<<<<< HEAD
-        reg_data = 4933.4
-=======
         reg_data = 4933.5037
->>>>>>> 3f328bda
         pyc = self.prob['OD1.balance.lp_Nmech'][0]
         print('LPT Nmech:', reg_data, pyc)
         assert_near_equal(pyc, reg_data, tol)
 
-<<<<<<< HEAD
-        reg_data = 13889.9
-=======
         reg_data = 13890.0598
->>>>>>> 3f328bda
         pyc = self.prob['OD1.perf.Fg'][0]
         print('Fg:', reg_data, pyc)
         assert_near_equal(pyc, reg_data, tol)
 
-<<<<<<< HEAD
-        reg_data = 0.64539
-=======
         reg_data = 0.6453853
->>>>>>> 3f328bda
         pyc = self.prob['OD1.perf.TSFC'][0]
         print('TSFC:', reg_data, pyc)
         assert_near_equal(pyc, reg_data, tol)
@@ -225,38 +188,22 @@
         print('Tt3:', reg_data, pyc)
         assert_near_equal(pyc, reg_data, tol)
 
-<<<<<<< HEAD
-        reg_data = 4.898
-=======
         reg_data = 4.898435
->>>>>>> 3f328bda
         pyc = self.prob['OD1.balance.BPR'][0]
         print('BPR:', reg_data, pyc)
         assert_near_equal(pyc, reg_data, tol)
 
-<<<<<<< HEAD
-        reg_data = 825.049
-=======
         reg_data = 825.0649
->>>>>>> 3f328bda
         pyc = self.prob['OD2.inlet.Fl_O:stat:W'][0]
         print('W:', reg_data, pyc)
         assert_near_equal(pyc, reg_data, tol)
 
-<<<<<<< HEAD
-        reg_data = 28.998
-=======
         reg_data = 28.998212
->>>>>>> 3f328bda
         pyc = self.prob['OD2.perf.OPR'][0]
         print('OPR:', reg_data, pyc)
         assert_near_equal(pyc, reg_data, tol)
 
-<<<<<<< HEAD
-        reg_data = 0.02975
-=======
         reg_data = 0.0297531
->>>>>>> 3f328bda
         pyc = self.prob['OD2.balance.FAR'][0]
         print('FAR:', reg_data, pyc)
         assert_near_equal(pyc, reg_data, tol)
@@ -266,29 +213,17 @@
         print('HPT Nmech:', reg_data, pyc)
         assert_near_equal(pyc, reg_data, tol)
 
-<<<<<<< HEAD
-        reg_data = 5050
-=======
         reg_data = 5050.0624
->>>>>>> 3f328bda
         pyc = self.prob['OD2.balance.lp_Nmech'][0]
         print('LPT Nmech:', reg_data, pyc)
         assert_near_equal(pyc, reg_data, tol)
 
-<<<<<<< HEAD
-        reg_data = 29930.8
-=======
         reg_data = 29930.9196
->>>>>>> 3f328bda
         pyc = self.prob['OD2.perf.Fg'][0]
         print('Fg:', reg_data, pyc)
         assert_near_equal(pyc, reg_data, tol)
 
-<<<<<<< HEAD
-        reg_data = 0.47488
-=======
         reg_data = 0.4748756
->>>>>>> 3f328bda
         pyc = self.prob['OD2.perf.TSFC'][0]
         print('TSFC:', reg_data, pyc)
         assert_near_equal(pyc, reg_data, tol)
@@ -298,38 +233,22 @@
         print('Tt3:', reg_data, pyc)
         assert_near_equal(pyc, reg_data, tol)
 
-<<<<<<< HEAD
-        reg_data = 5.243
-=======
         reg_data = 5.2427278
->>>>>>> 3f328bda
         pyc = self.prob['OD2.balance.BPR'][0]
         print('BPR:', reg_data, pyc)
         assert_near_equal(pyc, reg_data, tol)
 
-<<<<<<< HEAD
-        reg_data = 786.741
-=======
         reg_data = 786.75457
->>>>>>> 3f328bda
         pyc = self.prob['OD3.inlet.Fl_O:stat:W'][0]
         print('W:', reg_data, pyc)
         assert_near_equal(pyc, reg_data, tol)
 
-<<<<<<< HEAD
-        reg_data = 28.418
-=======
         reg_data = 28.41786
->>>>>>> 3f328bda
         pyc = self.prob['OD3.perf.OPR'][0]
         print('OPR:', reg_data, pyc)
         assert_near_equal(pyc, reg_data, tol)
 
-<<<<<<< HEAD
-        reg_data = 0.02912
-=======
         reg_data = 0.02912133
->>>>>>> 3f328bda
         pyc = self.prob['OD3.balance.FAR'][0]
         print('FAR:', reg_data, pyc)
         assert_near_equal(pyc, reg_data, tol)
@@ -339,29 +258,17 @@
         print('HPT Nmech:', reg_data, pyc)
         assert_near_equal(pyc, reg_data, tol)
 
-<<<<<<< HEAD
-        reg_data = 4949.1
-=======
         reg_data = 4949.15079
->>>>>>> 3f328bda
         pyc = self.prob['OD3.balance.lp_Nmech'][0]
         print('LPT Nmech:', reg_data, pyc)
         assert_near_equal(pyc, reg_data, tol)
 
-<<<<<<< HEAD
-        reg_data = 27113.3
-=======
         reg_data = 27113.2800
->>>>>>> 3f328bda
         pyc = self.prob['OD3.perf.Fg'][0]
         print('Fg:', reg_data, pyc)
         assert_near_equal(pyc, reg_data, tol)
 
-<<<<<<< HEAD
-        reg_data = 0.36662
-=======
         reg_data = 0.36661346
->>>>>>> 3f328bda
         pyc = self.prob['OD3.perf.TSFC'][0]
         print('TSFC:', reg_data, pyc)
         assert_near_equal(pyc, reg_data, tol)
@@ -371,11 +278,7 @@
         print('Tt3:', reg_data, pyc)
         assert_near_equal(pyc, reg_data, tol)
 
-<<<<<<< HEAD
-        reg_data = 5.282
-=======
         reg_data = 5.2825144
->>>>>>> 3f328bda
         pyc = self.prob['OD3.balance.BPR'][0]
         print('BPR:', reg_data, pyc)
         assert_near_equal(pyc, reg_data, tol)
