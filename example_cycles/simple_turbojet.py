import sys

import openmdao.api as om

import pycycle.api as pyc


class Turbojet(pyc.Cycle):

    def initialize(self):
        self.options.declare('design', default=True,
                              desc='Switch between on-design and off-design calculation.')

    def setup(self):

        thermo_spec = pyc.species_data.janaf
        design = self.options['design']

        # Add engine elements
        self.pyc_add_element('fc', pyc.FlightConditions(thermo_data=thermo_spec,
                                    elements=pyc.AIR_MIX))
        self.pyc_add_element('inlet', pyc.Inlet(design=design, thermo_data=thermo_spec,
                                    elements=pyc.AIR_MIX))
        self.pyc_add_element('comp', pyc.Compressor(map_data=pyc.AXI5, design=design,
                                    thermo_data=thermo_spec, elements=pyc.AIR_MIX,),
                                    promotes_inputs=['Nmech'])
        self.pyc_add_element('burner', pyc.Combustor(design=design,thermo_data=thermo_spec,
                                    inflow_elements=pyc.AIR_MIX,
                                    air_fuel_elements=pyc.AIR_FUEL_MIX,
                                    fuel_type='JP-7'))
        self.pyc_add_element('turb', pyc.Turbine(map_data=pyc.LPT2269, design=design,
                                    thermo_data=thermo_spec, elements=pyc.AIR_FUEL_MIX,),
                                    promotes_inputs=['Nmech'])
        self.pyc_add_element('nozz', pyc.Nozzle(nozzType='CD', lossCoef='Cv',
                                    thermo_data=thermo_spec, elements=pyc.AIR_FUEL_MIX))
        self.pyc_add_element('shaft', pyc.Shaft(num_ports=2),promotes_inputs=['Nmech'])
        self.pyc_add_element('perf', pyc.Performance(num_nozzles=1, num_burners=1))

        # Connect flow stations
        self.pyc_connect_flow('fc.Fl_O', 'inlet.Fl_I', connect_w=False)
        self.pyc_connect_flow('inlet.Fl_O', 'comp.Fl_I')
        self.pyc_connect_flow('comp.Fl_O', 'burner.Fl_I')
        self.pyc_connect_flow('burner.Fl_O', 'turb.Fl_I')
        self.pyc_connect_flow('turb.Fl_O', 'nozz.Fl_I')

        # Make other non-flow connections
        # Connect turbomachinery elements to shaft
        self.connect('comp.trq', 'shaft.trq_0')
        self.connect('turb.trq', 'shaft.trq_1')

        # Connnect nozzle exhaust to freestream static conditions
        self.connect('fc.Fl_O:stat:P', 'nozz.Ps_exhaust')

        # Connect outputs to perfomance element
        self.connect('inlet.Fl_O:tot:P', 'perf.Pt2')
        self.connect('comp.Fl_O:tot:P', 'perf.Pt3')
        self.connect('burner.Wfuel', 'perf.Wfuel_0')
        self.connect('inlet.F_ram', 'perf.ram_drag')
        self.connect('nozz.Fg', 'perf.Fg_0')

        # Add balances for design and off-design
        balance = self.add_subsystem('balance', om.BalanceComp())
        if design:

            balance.add_balance('W', units='lbm/s', eq_units='lbf', rhs_name='Fn_target')
            self.connect('balance.W', 'inlet.Fl_I:stat:W')
            self.connect('perf.Fn', 'balance.lhs:W')

            balance.add_balance('FAR', eq_units='degR', lower=1e-4, val=.017, rhs_name='T4_target')
            self.connect('balance.FAR', 'burner.Fl_I:FAR')
            self.connect('burner.Fl_O:tot:T', 'balance.lhs:FAR')

            balance.add_balance('turb_PR', val=1.5, lower=1.001, upper=8, eq_units='hp', rhs_val=0.)
            self.connect('balance.turb_PR', 'turb.PR')
            self.connect('shaft.pwr_net', 'balance.lhs:turb_PR')

        else:

            balance.add_balance('FAR', eq_units='lbf', lower=1e-4, val=.3, rhs_name='Fn_target')
            self.connect('balance.FAR', 'burner.Fl_I:FAR')
            self.connect('perf.Fn', 'balance.lhs:FAR')

            balance.add_balance('Nmech', val=1.5, units='rpm', lower=500., eq_units='hp', rhs_val=0.)
            self.connect('balance.Nmech', 'Nmech')
            self.connect('shaft.pwr_net', 'balance.lhs:Nmech')

            balance.add_balance('W', val=168.0, units='lbm/s', eq_units='inch**2')
            self.connect('balance.W', 'inlet.Fl_I:stat:W')
            self.connect('nozz.Throat:stat:area', 'balance.lhs:W')

        # Setup solver to converge engine
        self.set_order(['fc', 'inlet', 'comp', 'burner', 'turb', 'nozz', 'shaft', 'perf', 'balance'])

        newton = self.nonlinear_solver = om.NewtonSolver()
        newton.options['atol'] = 1e-6
        newton.options['rtol'] = 1e-6
        newton.options['iprint'] = 2
        newton.options['maxiter'] = 15
        newton.options['solve_subsystems'] = True
        newton.options['max_sub_solves'] = 100
        newton.options['reraise_child_analysiserror'] = False
        
        self.linear_solver = om.DirectSolver(assemble_jac=True)

def viewer(prob, pt, file=sys.stdout):
    """
    print a report of all the relevant cycle properties
    """

    summary_data = (prob[pt+'.fc.Fl_O:stat:MN'], prob[pt+'.fc.alt'], prob[pt+'.inlet.Fl_O:stat:W'], 
                    prob[pt+'.perf.Fn'], prob[pt+'.perf.Fg'], prob[pt+'.inlet.F_ram'],
                    prob[pt+'.perf.OPR'], prob[pt+'.perf.TSFC'])

    print(file=file, flush=True)
    print(file=file, flush=True)
    print(file=file, flush=True)
    print("----------------------------------------------------------------------------", file=file, flush=True)
    print("                              POINT:", pt, file=file, flush=True)
    print("----------------------------------------------------------------------------", file=file, flush=True)
    print("                       PERFORMANCE CHARACTERISTICS", file=file, flush=True)
    print("    Mach      Alt       W      Fn      Fg    Fram     OPR     TSFC  ", file=file, flush=True)
    print(" %7.5f  %7.1f %7.3f %7.1f %7.1f %7.1f %7.3f  %7.5f" %summary_data, file=file, flush=True)


    fs_names = ['fc.Fl_O', 'inlet.Fl_O', 'comp.Fl_O', 'burner.Fl_O',
                'turb.Fl_O', 'nozz.Fl_O']
    fs_full_names = [f'{pt}.{fs}' for fs in fs_names]
    pyc.print_flow_station(prob, fs_full_names, file=file)

    comp_names = ['comp']
    comp_full_names = [f'{pt}.{c}' for c in comp_names]
    pyc.print_compressor(prob, comp_full_names, file=file)

    pyc.print_burner(prob, [f'{pt}.burner'])

    turb_names = ['turb']
    turb_full_names = [f'{pt}.{t}' for t in turb_names]
    pyc.print_turbine(prob, turb_full_names, file=file)

    noz_names = ['nozz']
    noz_full_names = [f'{pt}.{n}' for n in noz_names]
    pyc.print_nozzle(prob, noz_full_names, file=file)

    shaft_names = ['shaft']
    shaft_full_names = [f'{pt}.{s}' for s in shaft_names]
    pyc.print_shaft(prob, shaft_full_names, file=file)


class MPTurbojet(pyc.MPCycle):

    def setup(self):

        # Create design instance of model
        self.pyc_add_pnt('DESIGN', Turbojet())

        self.set_input_defaults('DESIGN.Nmech', 8070.0, units='rpm')
        self.set_input_defaults('DESIGN.inlet.MN', 0.60)
        self.set_input_defaults('DESIGN.comp.MN', 0.020)#.2
        self.set_input_defaults('DESIGN.burner.MN', 0.020)#.2
        self.set_input_defaults('DESIGN.turb.MN', 0.4)

        self.pyc_add_cycle_param('burner.dPqP', 0.03)
        self.pyc_add_cycle_param('nozz.Cv', 0.99)

        
        # define the off-design conditions we want to run
        self.od_pts = ['OD0', 'OD1']
        self.od_MNs = [0.000001, 0.2]
        self.od_alts = [0.0, 5000]
        self.od_Fns =[11000.0, 8000.0]

        for i,pt in enumerate(self.od_pts):
            self.pyc_add_pnt(pt, Turbojet(design=False))

            self.set_input_defaults(pt+'.fc.MN', val=self.od_MNs[i])
            self.set_input_defaults(pt+'.fc.alt', self.od_alts[i], units='ft')
            self.set_input_defaults(pt+'.balance.Fn_target', self.od_Fns[i], units='lbf')  

        self.pyc_connect_des_od('comp.s_PR', 'comp.s_PR')
        self.pyc_connect_des_od('comp.s_Wc', 'comp.s_Wc')
        self.pyc_connect_des_od('comp.s_eff', 'comp.s_eff')
        self.pyc_connect_des_od('comp.s_Nc', 'comp.s_Nc')

        self.pyc_connect_des_od('turb.s_PR', 'turb.s_PR')
        self.pyc_connect_des_od('turb.s_Wp', 'turb.s_Wp')
        self.pyc_connect_des_od('turb.s_eff', 'turb.s_eff')
        self.pyc_connect_des_od('turb.s_Np', 'turb.s_Np')

        self.pyc_connect_des_od('inlet.Fl_O:stat:area', 'inlet.area')
        self.pyc_connect_des_od('comp.Fl_O:stat:area', 'comp.area')
        self.pyc_connect_des_od('burner.Fl_O:stat:area', 'burner.area')
        self.pyc_connect_des_od('turb.Fl_O:stat:area', 'turb.area')

        self.pyc_connect_des_od('nozz.Throat:stat:area', 'balance.rhs:W')

if __name__ == "__main__":

    import time

    prob = om.Problem()

<<<<<<< HEAD
    des_vars = prob.model.add_subsystem('des_vars', IndepVarComp(), promotes=["*"])

    # Design point inputs
    des_vars.add_output('alt', 0.0, units='ft'),
    des_vars.add_output('MN', 0.000001),
    des_vars.add_output('T4max', 2370.0, units='degR'),
    des_vars.add_output('Fn_des', 11800.0, units='lbf'),
    des_vars.add_output('ram_recovery', 0.95)
   
    des_vars.add_output('comp:PRdes', 13.5),
    des_vars.add_output('comp:effDes', 0.83),
    des_vars.add_output('burn:dPqP', 0.03),
    des_vars.add_output('turb:effDes', 0.86),
    des_vars.add_output('nozz:Cv', 0.99),
    des_vars.add_output('shaft:Nmech', 8070.0, units='rpm'),
    
    des_vars.add_output('inlet:MN_out', 0.60),
    des_vars.add_output('comp:MN_out', 0.20),
    des_vars.add_output('burner:MN_out', 0.20),
    des_vars.add_output('turb:MN_out', 0.4),

    # Off-design (point 1) inputs
    des_vars.add_output('OD1_MN', 0.000001),
    des_vars.add_output('OD1_alt', 0.0, units='ft'),
    des_vars.add_output('OD1_T4', 2370.0, units='degR'),
    des_vars.add_output('OD1_Fn', 11000.0, units='lbf')
    des_vars.add_output('OD1_Rline', 2.0),

    # Create design instance of model
    prob.model.add_subsystem('DESIGN', Turbojet())

    # Connect design point inputs to model
    prob.model.connect('alt', 'DESIGN.fc.alt')
    prob.model.connect('MN', 'DESIGN.fc.MN')
    prob.model.connect('Fn_des', 'DESIGN.balance.rhs:W')
    prob.model.connect('T4max', 'DESIGN.balance.rhs:FAR')
    
    prob.model.connect('ram_recovery', 'DESIGN.inlet.ram_recovery')
    prob.model.connect('comp:PRdes', 'DESIGN.comp.PR')
    prob.model.connect('comp:effDes', 'DESIGN.comp.eff')
    prob.model.connect('burn:dPqP', 'DESIGN.burner.dPqP')
    prob.model.connect('turb:effDes', 'DESIGN.turb.eff')
    prob.model.connect('nozz:Cv', 'DESIGN.nozz.Cv')
    prob.model.connect('shaft:Nmech', 'DESIGN.Nmech')

    prob.model.connect('inlet:MN_out', 'DESIGN.inlet.MN')
    prob.model.connect('comp:MN_out', 'DESIGN.comp.MN')
    prob.model.connect('burner:MN_out', 'DESIGN.burner.MN')
    prob.model.connect('turb:MN_out', 'DESIGN.turb.MN')

    # Connect off-design and required design inputs to model
    pts = []

    for pt in pts:
        prob.model.add_subsystem(pt, Turbojet(design=False))

        prob.model.connect('burn:dPqP', pt+'.burner.dPqP')
        prob.model.connect('nozz:Cv', pt+'.nozz.Cv')

        prob.model.connect(pt+'_alt', pt+'.fc.alt')
        prob.model.connect(pt+'_MN', pt+'.fc.MN')

        prob.model.connect('DESIGN.comp.s_PR', pt+'.comp.s_PR')
        prob.model.connect('DESIGN.comp.s_Wc', pt+'.comp.s_Wc')
        prob.model.connect('DESIGN.comp.s_eff', pt+'.comp.s_eff')
        prob.model.connect('DESIGN.comp.s_Nc', pt+'.comp.s_Nc')

        prob.model.connect('DESIGN.turb.s_PR', pt+'.turb.s_PR')
        prob.model.connect('DESIGN.turb.s_Wp', pt+'.turb.s_Wp')
        prob.model.connect('DESIGN.turb.s_eff', pt+'.turb.s_eff')
        prob.model.connect('DESIGN.turb.s_Np', pt+'.turb.s_Np')

        prob.model.connect('DESIGN.inlet.Fl_O:stat:area', pt+'.inlet.area')
        prob.model.connect('DESIGN.comp.Fl_O:stat:area', pt+'.comp.area')
        prob.model.connect('DESIGN.burner.Fl_O:stat:area', pt+'.burner.area')
        prob.model.connect('DESIGN.turb.Fl_O:stat:area', pt+'.turb.area')

        # prob.model.connect(pt+'_T4', pt+'.balance.rhs:FAR')
        prob.model.connect(pt+'_Fn', pt+'.balance.rhs:FAR')
        prob.model.connect('DESIGN.nozz.Throat:stat:area', pt+'.balance.rhs:W')

=======
    prob.model = mp_turbojet = MPTurbojet()
>>>>>>> 9c38c8e7

    prob.setup(check=False)

    #Define the design point
    prob.set_val('DESIGN.fc.alt', 0, units='ft')
    prob.set_val('DESIGN.fc.MN', 0.000001)
    prob.set_val('DESIGN.balance.Fn_target', 11800.0, units='lbf')
    prob.set_val('DESIGN.balance.T4_target', 2370.0, units='degR') 
    prob.set_val('DESIGN.comp.PR', 13.5) 
    prob.set_val('DESIGN.comp.eff', 0.83)
    prob.set_val('DESIGN.turb.eff', 0.86)

    # Set initial guesses for balances
    prob['DESIGN.balance.FAR'] = 0.0175506829934
    prob['DESIGN.balance.W'] = 168.453135137
    prob['DESIGN.balance.turb_PR'] = 4.46138725662
    prob['DESIGN.fc.balance.Pt'] = 14.6955113159
    prob['DESIGN.fc.balance.Tt'] = 518.665288153

    for i,pt in enumerate(mp_turbojet.od_pts):

        # initial guesses
        prob[pt+'.balance.W'] = 166.073
        prob[pt+'.balance.FAR'] = 0.01680
        prob[pt+'.balance.Nmech'] = 8197.38
        prob[pt+'.fc.balance.Pt'] = 15.703
        prob[pt+'.fc.balance.Tt'] = 558.31
        prob[pt+'.turb.PR'] = 4.6690

    st = time.time()

    prob.set_solver_print(level=-1)
    prob.set_solver_print(level=2, depth=1)
    prob.run_model()

    for pt in ['DESIGN']+mp_turbojet.od_pts:
        viewer(prob, pt)

    print()
    print("time", time.time() - st)<|MERGE_RESOLUTION|>--- conflicted
+++ resolved
@@ -199,91 +199,8 @@
 
     prob = om.Problem()
 
-<<<<<<< HEAD
-    des_vars = prob.model.add_subsystem('des_vars', IndepVarComp(), promotes=["*"])
-
-    # Design point inputs
-    des_vars.add_output('alt', 0.0, units='ft'),
-    des_vars.add_output('MN', 0.000001),
-    des_vars.add_output('T4max', 2370.0, units='degR'),
-    des_vars.add_output('Fn_des', 11800.0, units='lbf'),
-    des_vars.add_output('ram_recovery', 0.95)
-   
-    des_vars.add_output('comp:PRdes', 13.5),
-    des_vars.add_output('comp:effDes', 0.83),
-    des_vars.add_output('burn:dPqP', 0.03),
-    des_vars.add_output('turb:effDes', 0.86),
-    des_vars.add_output('nozz:Cv', 0.99),
-    des_vars.add_output('shaft:Nmech', 8070.0, units='rpm'),
-    
-    des_vars.add_output('inlet:MN_out', 0.60),
-    des_vars.add_output('comp:MN_out', 0.20),
-    des_vars.add_output('burner:MN_out', 0.20),
-    des_vars.add_output('turb:MN_out', 0.4),
-
-    # Off-design (point 1) inputs
-    des_vars.add_output('OD1_MN', 0.000001),
-    des_vars.add_output('OD1_alt', 0.0, units='ft'),
-    des_vars.add_output('OD1_T4', 2370.0, units='degR'),
-    des_vars.add_output('OD1_Fn', 11000.0, units='lbf')
-    des_vars.add_output('OD1_Rline', 2.0),
-
-    # Create design instance of model
-    prob.model.add_subsystem('DESIGN', Turbojet())
-
-    # Connect design point inputs to model
-    prob.model.connect('alt', 'DESIGN.fc.alt')
-    prob.model.connect('MN', 'DESIGN.fc.MN')
-    prob.model.connect('Fn_des', 'DESIGN.balance.rhs:W')
-    prob.model.connect('T4max', 'DESIGN.balance.rhs:FAR')
-    
-    prob.model.connect('ram_recovery', 'DESIGN.inlet.ram_recovery')
-    prob.model.connect('comp:PRdes', 'DESIGN.comp.PR')
-    prob.model.connect('comp:effDes', 'DESIGN.comp.eff')
-    prob.model.connect('burn:dPqP', 'DESIGN.burner.dPqP')
-    prob.model.connect('turb:effDes', 'DESIGN.turb.eff')
-    prob.model.connect('nozz:Cv', 'DESIGN.nozz.Cv')
-    prob.model.connect('shaft:Nmech', 'DESIGN.Nmech')
-
-    prob.model.connect('inlet:MN_out', 'DESIGN.inlet.MN')
-    prob.model.connect('comp:MN_out', 'DESIGN.comp.MN')
-    prob.model.connect('burner:MN_out', 'DESIGN.burner.MN')
-    prob.model.connect('turb:MN_out', 'DESIGN.turb.MN')
-
-    # Connect off-design and required design inputs to model
-    pts = []
-
-    for pt in pts:
-        prob.model.add_subsystem(pt, Turbojet(design=False))
-
-        prob.model.connect('burn:dPqP', pt+'.burner.dPqP')
-        prob.model.connect('nozz:Cv', pt+'.nozz.Cv')
-
-        prob.model.connect(pt+'_alt', pt+'.fc.alt')
-        prob.model.connect(pt+'_MN', pt+'.fc.MN')
-
-        prob.model.connect('DESIGN.comp.s_PR', pt+'.comp.s_PR')
-        prob.model.connect('DESIGN.comp.s_Wc', pt+'.comp.s_Wc')
-        prob.model.connect('DESIGN.comp.s_eff', pt+'.comp.s_eff')
-        prob.model.connect('DESIGN.comp.s_Nc', pt+'.comp.s_Nc')
-
-        prob.model.connect('DESIGN.turb.s_PR', pt+'.turb.s_PR')
-        prob.model.connect('DESIGN.turb.s_Wp', pt+'.turb.s_Wp')
-        prob.model.connect('DESIGN.turb.s_eff', pt+'.turb.s_eff')
-        prob.model.connect('DESIGN.turb.s_Np', pt+'.turb.s_Np')
-
-        prob.model.connect('DESIGN.inlet.Fl_O:stat:area', pt+'.inlet.area')
-        prob.model.connect('DESIGN.comp.Fl_O:stat:area', pt+'.comp.area')
-        prob.model.connect('DESIGN.burner.Fl_O:stat:area', pt+'.burner.area')
-        prob.model.connect('DESIGN.turb.Fl_O:stat:area', pt+'.turb.area')
-
-        # prob.model.connect(pt+'_T4', pt+'.balance.rhs:FAR')
-        prob.model.connect(pt+'_Fn', pt+'.balance.rhs:FAR')
-        prob.model.connect('DESIGN.nozz.Throat:stat:area', pt+'.balance.rhs:W')
-
-=======
+
     prob.model = mp_turbojet = MPTurbojet()
->>>>>>> 9c38c8e7
 
     prob.setup(check=False)
 
